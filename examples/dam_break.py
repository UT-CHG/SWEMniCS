--- conflicted
+++ resolved
@@ -34,10 +34,6 @@
         dt=dt,nt=nt,nx=nx,ny=ny,
         friction_law=fric_law,
         solution_var=sol_var,spherical=False,
-<<<<<<< HEAD
-        #L = L, T=T
-=======
->>>>>>> 62f3a834
     )
     p_degree = [1,1]
     rel_toleran=1e-5
