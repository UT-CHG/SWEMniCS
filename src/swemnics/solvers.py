"""Solver classes for steady-state and time-dependent problems.

Each Solver requires a Problem class to initialize, and Solvers inherit from one another.
New numerical methods can be implemented by inheriting from the classes in this file.
"""

from pathlib import Path
from dolfinx import fem as fe, nls, log, geometry, io, cpp, mesh

try:
    from dolfinx.fem import functionspace
except ImportError:
    from dolfinx.fem import FunctionSpace as functionspace
from ufl.finiteelement import AbstractFiniteElement
from ufl import (
    TestFunction,
    TrialFunction,
    FacetNormal,
    as_matrix,
    as_vector,
    dot,
    inner,
    grad,
    dx,
    ds,
    dS,
    jump,
    avg,
    sqrt,
    conditional,
    div,
    elem_mult,
    TestFunctions,
)


from mpi4py import MPI
from petsc4py import PETSc
import numpy as np
from swemnics.newton import CustomNewtonProblem
from swemnics.constants import g, R

try:
    import pyvista
    import dolfinx.plot

    have_pyvista = True
except ImportError:
    have_pyvista = False

from petsc4py.PETSc import ScalarType
from typing import Literal


def create_element(mesh: mesh.Mesh, family: str, degree: int, shape: tuple[int] = ()):
    """Compatible element creation for UFL and Basix.

    Args:
        mesh: _description_
        family: _description_
        degree: _description_
        shape: _description_. Defaults to ().

    Returns:
        _description_
    """
    try:
        from ufl import FiniteElement, VectorElement

        if shape == ():
            return FiniteElement(family, mesh.ufl_cell(), degree)
        else:
            assert len(shape) == 1
            return VectorElement(family, mesh.ufl_cell(), degree, dim=shape[0])
    except ImportError:
        from basix.ufl import element

        return element(family, mesh.basix_cell(), degree, shape=shape)


def create_mixed_element(elements: list[AbstractFiniteElement]):
    """Compatibility function for creating a mixed element"""
    try:
        from ufl import MixedElement

        return MixedElement(elements)
    except ImportError:
        from basix.ufl import mixed_element

        return mixed_element(elements)


class BaseSolver:
    """Defines a base solver class that solves the steady-state shallow-water equations."""

    def __init__(
        self,
        problem,
        theta=0.5,
        p_degree=[1, 1],
        p_type: Literal["CG", "DG"] = "CG",
        swe_type="full",
    ):
        r"""Iniitalize the solver.

        Args:
          problem: Problem class defining the mesh and boundary conditions.
          theta: Time stepping scheme parameter. The temporal derivative is approximated as
        .. math:: \frac{\partial Q}{\partial t} = \Delta t \theta (\frac{3}{2}Q_n - 2Q_{n-1} + \frac{1}{2}Q_{n-2}) + \Delta t(1-\theta)(Q_n-Q_{n-1}).

            Consequently, the scheme is Implicit Euler if theta is 0, Crank-Nicolson if theta is 1, and BDF2 if theta is .5.
          p_degree: A tuple with two integers. The first indicates the polynomial degree for the mass variable, and the second the degree for the momentum variable.
          p_type: Type of element to use - either 'CG' for continuous Galerkin or 'DG' for discontinuous Galerkin.
          This is usually set by a subclass and not the user.
          swe_type: Form of the shallow water equations to solve. Either 'full' for the full nonlinear equations (default) or 'linear' for the linearized equations. In general, 'linear' should only be used in very specific circumstances, such as verifying convergence rates to an analytic solution.
        """

        self.mpi_rank = MPI.COMM_WORLD.Get_rank()
        self.problem = problem
        self.theta = theta
        self.p_degree = p_degree
        self.p_type = p_type
        self.names = ["eta", "u", "v"]
        # extra optional parameter added for linearized
        self.swe_type = swe_type
        self.log("SWE TYPE", self.swe_type)
        if self.wd:
            self.log("Wetting drying activated \n")
        else:
            self.log("Wetting drying NOT activated \n")

        self.init_fields()
        self.init_weak_form()

    @property
    def TAU(self):
        return self.problem.TAU

    @property
    def domain(self):
        return self.problem.mesh

    @property
    def wd(self):
        return self.problem.wd

    def init_fields(self):
        """Initialize the relevant elements, functions, and function spaces."""

        # We generalize the code by now including mixed elements
        el_h = create_element(self.domain, self.p_type, self.p_degree[0])
        el_vel = create_element(self.domain, self.p_type, self.p_degree[1], shape=(2,))
        me = create_mixed_element([el_h, el_vel])
        self.V = functionspace(self.domain, me)

        # for plotting
        self.V_vel = self.V.sub(1).collapse()[0]
        self.V_scalar = self.V.sub(0).collapse()[0]
        print("V scalar", self.V_scalar)

        # split these up

        self.u = fe.Function(self.V)
        self.hel, self.vel_sol = self.u.split()

        self.p1, self.p2 = TestFunctions(self.V)

        # try this to minimize rewrite but may want to change in future
        self.p = as_vector((self.p1, self.p2[0], self.p2[1]))

    def plot_func(self, func, name="eta"):
        """Plot a function using pyvista."""
        if not have_pyvista:
            raise ValueError("pyvista not installed!")
        num_cells = self.domain.topology.index_map(self.domain.topology.dim).size_local
        cell_entities = np.arange(num_cells, dtype=np.int32)
        args = dolfinx.plot.create_vtk_mesh(
            self.domain, self.domain.topology.dim, cell_entities
        )
        grid = pyvista.UnstructuredGrid(*args)
        # Mark change for conda
        cell_geom_entities = cpp.mesh.entities_to_geometry(
            self.domain, 2, cell_entities, False
        )
        point_cells = np.full(len(args[-1]), 0)
        for i, p in enumerate(cell_geom_entities):
            point_cells[p] = i
        data = func.eval(self.domain.geometry.x, point_cells)
        print(
            data.min(),
            np.argmin(data),
        )
        grid.point_data[name] = data
        grid.set_active_scalars(name)
        bad_point = self.domain.geometry.x[np.argmin(data)]
        plotter = pyvista.Plotter()
        plotter.add_mesh(grid, show_scalar_bar=True, show_edges=True)
        plotter.add_points(bad_point[None, :], point_size=10.0)
        plotter.view_xy()
        plotter.set_focus(bad_point)
        self.log(bad_point)
        plotter.show()

    @property
    def V(self):
        return self._V

    @V.setter
    def V(self, new_v):
        self._V = new_v
        self.problem.init_V(new_v)

    def init_weak_form(self):
        """Initialize the weak form."""

        if self.swe_type == "full":
            self.Fu = Fu = self.problem.make_Fu(self.u)
        elif self.swe_type == "linear":
            self.Fu = Fu = self.problem.make_Fu_linearized(self.u)
        n = FacetNormal(self.domain)
        self.F = (
            -inner(Fu, grad(self.p)) * dx
            + dot(dot(Fu, n), self.p) * ds
            - dot(self.problem.get_rhs(), self.p) * dx
        )

    def solve(self, u_init=lambda x: np.ones(x.shape), solver_parameters={}):
        """Solve the steady-state equation and save the result in u_sol."""

        # set initial guess
        self.u.interpolate(u_init)

        prob = fe.petsc.NonlinearProblem(self.F, self.u, bcs=self.problem.dirichlet_bcs)

        # the problem appears to be that the residual is humongous. . .
        res = fe.form(self.F)
        test_res = fe.petsc.create_vector(res)
        fe.petsc.assemble_vector(test_res, res)

        solver = nls.petsc.NewtonSolver(MPI.COMM_WORLD, prob)
        for k, v in solver_parameters.items():
            setattr(solver, k, v)
        solver.report = True
        solver.convergence_criterion = "incremental"
        solver.error_on_nonconvergence = False
        log.set_log_level(log.LogLevel.INFO)
        solver.solve(self.u)

        return self.u

    def log(self, *msg):
        if self.mpi_rank == 0:
            print(*msg)


class DGSolver(BaseSolver):
    """DG steady-state solver."""

    def init_fields(self):
        """Initialize the variables"""
        self.p_type = "DG"
        if self.p_degree[0] != self.p_degree[1]:
            raise RuntimeError("DG solver requires equal polynomial degrees")
        # We generalize the code by now including mixed elements
        el_h = create_element(self.domain, self.p_type, self.p_degree[0])
        el_vel = create_element(self.domain, self.p_type, self.p_degree[1], shape=(2,))
        me = create_mixed_element([el_h, el_vel])
        self.V = functionspace(self.domain, me)

        self.V_scalar = functionspace(self.domain, (self.p_type, self.p_degree[0]))

        self.u = fe.Function(self.V)
        self.p = TestFunction(self.V)

    def init_weak_form(self):
        """Initialize the weak form"""
        super().init_weak_form()

        # add DG upwinding
        # lagrange_mult shouldn't be constant but hardcoded for this case

        C = fe.Constant(self.domain, PETSc.ScalarType(1.0))
        n = FacetNormal(self.domain)
        flux = dot(avg(self.Fu), n("+")) - 0.5 * C * jump(self.u)
        self.F += inner(flux, jump(self.p)) * dS


class CGImplicit(BaseSolver):
    """Base class for all time stepping solvers."""

    def init_fields(self):
        super().init_fields()
        self.u_n = fe.Function(self.V)
        self.u_n.name = "u_n"
        # for second order timestep need n-1
        self.u_n_old = fe.Function(self.V)
        self.u_n_old.name = "u_n_old"

    def add_bcs_to_weak_form(self):
        """Add boundary integrals to the variational form.

        This method may need to be overridden when implementing a solver with trace variables or an alternate approach to boundary conditions.
        """
        boundary_conditions = self.problem.boundary_conditions
        ds_exterior = self.problem.ds
        n = FacetNormal(self.domain)
        # slightly different weak enforcement for DG than CG
        # work in progress, maybe missing Nitsche terms
        if self.p_type == "CG":
            self.log("Adding CG boundary conditions weakly")
            # loop throught boundary conditions to see if there is any wall conditions
            for condition in boundary_conditions:
                if condition.type == "Open":
                    self.F += dot(dot(self.Fu_open, n), self.p) * ds_exterior(
                        condition.marker
                    )
                if condition.type == "Wall":
                    self.F += dot(dot(self.Fu_wall, n), self.p) * ds_exterior(
                        condition.marker
                    )
        elif self.p_type == "DG":
            if self.swe_type == "full":
                self.log("Adding DG boundary conditions weakly")
                h, ux, uy = self.problem._get_standard_vars(self.u, "h")
                h_ex, ux_ex, uy_ex = self.problem._get_standard_vars(self.u_ex, "h")
                # need to add jump terms for DG stability
                boundary_conditions = self.problem.boundary_conditions
                ds_exterior = self.problem.ds
                # needed for velocity computations
                vel = as_vector((ux, uy))
                un = dot(vel, n)
                eps = 1e-16
                # vnorm = conditional(dot(vel,vel) > eps,sqrt(dot(vel,vel)),np.sqrt(eps))
                vnorm = conditional(dot(vel, vel) > eps, sqrt(dot(vel, vel)), 0.0)
                # needed for jump calculation on wall
                jump_Q_wall = as_vector((0, 2 * h * un * n[0], 2 * h * un * n[1]))
                C_wall = vnorm + sqrt(g * h)
                # velocity has flipped sign in normal direction
                u_wall = as_vector(
                    (
                        self.u[0],
                        self.u[1] * n[1] * n[1]
                        - self.u[1] * n[0] * n[0]
                        - 2 * self.u[2] * n[0] * n[1],
                        self.u[2] * n[0] * n[0]
                        - self.u[2] * n[1] * n[1]
                        - 2 * self.u[1] * n[0] * n[1],
                    )
                )
                Fu_wall_ext = self.problem.make_Fu(u_wall)
                # needed for jump calculation on open
                jump_Q_open = as_vector(
                    (h - h_ex, h * ux - h_ex * ux_ex, h * uy - h_ex * uy_ex)
                )
                C_open = vnorm + sqrt(g * conditional(h_ex > h, h_ex, h))
                # h_ex_plus = conditional(h_ex > eps/2 , h_ex, eps)
                # C_open = conditional( (vnorm + sqrt(g*h) ) > (vnorm + sqrt(g*h_ex_plus) ), (vnorm + sqrt(g*h)) ,  (vnorm+ sqrt(g*h_ex_plus)) )
                # loop throught boundary conditions to see if there is any wall conditions
                for condition in boundary_conditions:
                    if condition.type == "Open":
                        self.F += dot(
                            0.5 * dot(self.Fu_open, n) + 0.5 * dot(self.Fu, n), self.p
                        ) * ds_exterior(condition.marker) + dot(
                            0.5 * C_open * jump_Q_open, self.p
                        ) * ds_exterior(condition.marker)
                    if condition.type == "Wall":
                        # self.F += dot(dot(self.Fu_wall, n), self.p)*ds_exterior(condition.marker) + dot(0.5*C_wall*jump_Q_wall, self.p)*ds_exterior(condition.marker)
                        self.F += dot(
                            0.5 * dot(self.Fu, n) + 0.5 * dot(Fu_wall_ext, n), self.p
                        ) * ds_exterior(condition.marker) + dot(
                            0.5 * C_wall * jump_Q_wall, self.p
                        ) * ds_exterior(condition.marker)
                    # if condition.type == "OF":
                    #    self.F += dot(dot(self.Fu_side_wall, n), self.p)*ds_exterior(condition.marker)
            elif self.swe_type == "linear":
                self.log("Adding linearized DG boundary conditions weakly")
                h, ux, uy = self.problem._get_standard_vars(self.u, "h")
                h_ex, ux_ex, uy_ex = self.problem._get_standard_vars(self.u_ex, "h")
                h_b = self.problem.get_h_b(self.u)
                # need to add jump terms for DG stability
                boundary_conditions = self.problem.boundary_conditions
                ds_exterior = self.problem.ds
<<<<<<< HEAD
                # needed for velocity computations
                vel = as_vector((ux, uy))
                un = dot(vel, n)
                eps = 1e-16
                # vnorm = conditional(dot(vel,vel) > eps,sqrt(dot(vel,vel)),np.sqrt(eps))
                vnorm = conditional(dot(vel, vel) > eps, sqrt(dot(vel, vel)), 0.0)
                # needed for jump calculation on wall
                jump_Q_wall = as_vector((0, 2 * un * n[0], 2 * un * n[1]))
                C_wall = vnorm + sqrt(g * h_b)
                # velocity has flipped sign in normal direction
                u_wall = as_vector(
                    (
                        self.u[0],
                        self.u[1] * n[1] * n[1]
                        - self.u[1] * n[0] * n[0]
                        - 2 * self.u[2] * n[0] * n[1],
                        self.u[2] * n[0] * n[0]
                        - self.u[2] * n[1] * n[1]
                        - 2 * self.u[1] * n[0] * n[1],
                    )
                )
                Fu_wall_ext = self.problem.make_Fu_linearized(u_wall)
                # needed for jump calculation on open
                jump_Q_open = as_vector((h - h_ex, 0, 0))
                C_open = vnorm + sqrt(g * h_b)
                # h_ex_plus = conditional(h_ex > eps/2 , h_ex, eps)
                # C_open = conditional( (vnorm + sqrt(g*h) ) > (vnorm + sqrt(g*h_ex_plus) ), (vnorm + sqrt(g*h)) ,  (vnorm+ sqrt(g*h_ex_plus)) )
                # loop throught boundary conditions to see if there is any wall conditions
=======
                #needed for velocity computations
                vel = as_vector((ux,uy))
                un = dot(vel,n)
                eps=1e-16
                #vnorm = conditional(dot(vel,vel) > eps,sqrt(dot(vel,vel)),np.sqrt(eps))
                vnorm = conditional(dot(vel,vel) > eps,sqrt(dot(vel,vel)),0.0)
                #needed for jump calculation on wall
                jump_Q_wall = as_vector((0,2*un*n[0], 2*un*n[1]))
                C_wall =  sqrt(g*h_b)
                #velocity has flipped sign in normal direction
                u_wall = as_vector((self.u[0], self.u[1]*n[1]*n[1] - self.u[1]*n[0]*n[0] - 2*self.u[2]*n[0]*n[1], self.u[2]*n[0]*n[0] - self.u[2]*n[1]*n[1] - 2*self.u[1]*n[0]*n[1]  ))
                Fu_wall_ext = self.problem.make_Fu_linearized(u_wall)
                #needed for jump calculation on open
                jump_Q_open = as_vector((h - h_ex, ux-ux_ex, uy-uy_ex))
                C_open = sqrt(g*h_b)
                #h_ex_plus = conditional(h_ex > eps/2 , h_ex, eps)
                #C_open = conditional( (vnorm + sqrt(g*h) ) > (vnorm + sqrt(g*h_ex_plus) ), (vnorm + sqrt(g*h)) ,  (vnorm+ sqrt(g*h_ex_plus)) ) 
                #loop throught boundary conditions to see if there is any wall conditions
>>>>>>> 4d57d33e
                for condition in boundary_conditions:
                    if condition.type == "Open":
                        self.F += dot(
                            0.5 * dot(self.Fu_open, n) + 0.5 * dot(self.Fu, n), self.p
                        ) * ds_exterior(condition.marker) + dot(
                            0.5 * C_open * jump_Q_open, self.p
                        ) * ds_exterior(condition.marker)
                    if condition.type == "Wall":
                        # self.F += dot(dot(self.Fu_wall, n), self.p)*ds_exterior(condition.marker) + dot(0.5*C_wall*jump_Q_wall, self.p)*ds_exterior(condition.marker)
                        self.F += dot(
                            0.5 * dot(self.Fu, n) + 0.5 * dot(Fu_wall_ext, n), self.p
                        ) * ds_exterior(condition.marker) + dot(
                            0.5 * C_wall * jump_Q_wall, self.p
                        ) * ds_exterior(condition.marker)
                    # if condition.type == "OF":
                    #    self.F += dot(dot(self.Fu_side_wall, n), self.p)*ds_exterior(condition.marker)

    def set_initial_condition(self):
        """Set the initial condition.

        The water column height is assumed to be equal to the bathymetry unless the Problem specifies a different initial condition.
        If the Problem doesn't specifiy a velocity initial condition, it is assumed to be zero.
        """
        if self.problem.solution_var == "h" or self.problem.solution_var == "flux":
            # rewrite for mixed element

            self.log("setting initial condition")
            # if the initial condition is specified set this, if not assume level starting condition
            if self.problem.h_init is None:
                self.u_n.sub(0).interpolate(
                    fe.Expression(
                        self.problem.h_b, self.V.sub(0).element.interpolation_points()
                    )
                )
            else:
                self.u_n.sub(0).interpolate(
                    fe.Expression(
                        self.problem.h_init,
                        self.V.sub(0).element.interpolation_points(),
                    )
                )
            if self.problem.vel_init is None:
                # by default assume 0 velocity everywhere
                self.u_n.sub(1).interpolate(
                    fe.Expression(
                        as_vector(
                            [
                                fe.Constant(self.domain, ScalarType(0.0)),
                                fe.Constant(self.domain, ScalarType(0.0)),
                            ]
                        ),
                        self.V.sub(1).element.interpolation_points(),
                    )
                )
            else:
                self.u_n.sub(1).interpolate(
                    fe.Expression(
                        self.problem.vel_init,
                        self.V.sub(1).element.interpolation_points(),
                    )
                )

        if self.problem.solution_var == "eta":
            if self.problem.h_init is not None:
                self.u_n.sub(0).interpolate(
                    fe.Expression(
                        self.problem.h_init - self.problem.h_b,
                        self.V.sub(0).element.interpolation_points(),
                    )
                )

        # apply dirichlet conditions
        self.problem.update_boundary()
        if self.problem.dof_open.size != 0:
            self.u_n.x.array[self.problem.dof_open] = self.problem.u_ex.x.array[
                self.problem.dof_open
            ]
        if self.problem.uy_dofs_closed.size != 0:
            self.u_n.x.array[self.problem.uy_dofs_closed] = self.problem.u_ex.x.array[
                self.problem.uy_dofs_closed
            ]
        if self.problem.ux_dofs_closed.size != 0:
            self.u_n.x.array[self.problem.ux_dofs_closed] = self.problem.u_ex.x.array[
                self.problem.ux_dofs_closed
            ]

        self.u_n_old.sub(0).x.array[:] = self.u_n.sub(0).x.array[:]
        self.u_n_old.sub(1).x.array[:] = self.u_n.sub(1).x.array[:]

    def init_weak_form(self):
        """Initialize the weak form.

        This method is typically overridden by any child class implementing a different numerical method.
        """
        theta = self.theta
        self.set_initial_condition()
        # create fluxes
        self.u_ex = as_vector((self.problem.u_ex[0], self.u[1], self.u[2]))
        if self.swe_type == "full":
            self.Fu = Fu = self.problem.make_Fu(self.u)
            self.Fu_wall = self.problem.make_Fu_wall(self.u)
            self.Fu_open = self.problem.make_Fu(self.u_ex)
            self.S = self.problem.make_Source(self.u)
        elif self.swe_type == "linear":
            self.Fu = self.problem.make_Fu_linearized(self.u)
            self.Fu_wall = self.problem.make_Fu_wall_linearized(self.u)
            self.Fu_open = self.problem.make_Fu_linearized(self.u_ex)
            self.S = self.problem.make_Source_linearized(self.u)
        else:
            raise Exception(
                "Sorry, swe_type must either be linear or full, not %s" % self.swe_type
            )

        # weak form
        # specifies time stepping scheme, save it as fe.constant so it is modifiable
        self.theta1 = theta1 = fe.Constant(self.domain, PETSc.ScalarType(theta))

        # start adding to residual
        self.F = -inner(self.Fu, grad(self.p)) * dx
        self.add_bcs_to_weak_form()

        self.dt = self.problem.dt

        # add RHS to residual
        self.F += inner(self.S, self.p) * dx

        # add contribution from time step
        h_b = self.problem.h_b
        if self.swe_type == "full":
            self.Q = as_vector(self.problem._get_standard_vars(self.u, "flux"))
            self.Qn = as_vector(self.problem._get_standard_vars(self.u_n, "flux"))
            self.Qn_old = as_vector(
                self.problem._get_standard_vars(self.u_n_old, "flux")
            )
        elif self.swe_type == "linear":
            # if h is unkown
            self.Q = as_vector((self.u[0], self.u[1], self.u[2]))
            self.Qn = as_vector((self.u_n[0], self.u_n[1], self.u_n[2]))
            self.Qn_old = as_vector((self.u_n_old[0], self.u_n_old[1], self.u_n_old[2]))
        else:
            raise Exception(
                "Sorry, swe_type must either be linear or full, not %s" % self.swe_type
            )

        # BDF2
        self.dQdt = theta1 * fe.Constant(self.domain, PETSc.ScalarType(1 / self.dt)) * (
            1.5 * self.Q - 2 * self.Qn + 0.5 * self.Qn_old
        ) + (1 - theta1) * fe.Constant(self.domain, PETSc.ScalarType(1 / self.dt)) * (
            self.Q - self.Qn
        )
        u = as_vector(self.problem._get_standard_vars(self.u, "h"))
        u_n = as_vector(self.problem._get_standard_vars(self.u_n, "h"))
        u_n_old = as_vector(self.problem._get_standard_vars(self.u_n_old, "h"))
        self.dQ_ncdt = theta1 * fe.Constant(
            self.domain, PETSc.ScalarType(1 / self.dt)
        ) * (1.5 * u - 2 * u_n + 0.5 * u_n_old) + (1 - theta1) * fe.Constant(
            self.domain, PETSc.ScalarType(1 / self.dt)
        ) * (u - u_n)

        self.F += inner(self.dQdt, self.p) * dx

    def solve_init(
        self,
        # u_init = lambda x: np.ones(x.shape),
        solver_parameters={},
    ):
        """Initialize the Newton solver"""

        # utilize the custom Newton solver class instead of the fe.petsc Nonlinear class
        Newton_obj = CustomNewtonProblem(self, solver_parameters=solver_parameters)
        return Newton_obj

    def solve_timestep(self, solver):
        """Solve the nonlinear problem at the current time step.

        Args:
          solver: Newton solver.
        """
        try:
            solver.solve(self.u)
        except RuntimeError:
            h_fun = self.u.sub(0).collapse()
            hvals = h_fun.x.array[:]
            min_h = hvals.min()
            print(f"Min h on process {self.mpi_rank}, {min_h}")
            bad_h = hvals < 0
            coords = h_fun.function_space.tabulate_dof_coordinates()[:, :2]
            coords = self.problem.reverse_projection(coords)
            print(f"first coords of negative h on {self.mpi_rank}", coords[bad_h][:1])
            if not self.mpi_rank:
                raise

    def update_solution(self):
        # advance boundary and
        # save new solution as previous solution
        self.u_n_old.x.array[:] = self.u_n.x.array[:]
        self.u_n.x.array[:] = self.u.x.array[:]

        # dirichlet boundary
        self.problem.advance_time()

        # update any possible dirichlet boundaries
        if self.problem.dof_open.size != 0:
            self.u.x.array[self.problem.dof_open] = self.problem.u_ex.x.array[
                self.problem.dof_open
            ]
        if self.problem.uy_dofs_closed.size != 0:
            self.u.x.array[self.problem.uy_dofs_closed] = self.problem.u_ex.x.array[
                self.problem.uy_dofs_closed
            ]
        if self.problem.ux_dofs_closed.size != 0:
            self.u.x.array[self.problem.ux_dofs_closed] = self.problem.u_ex.x.array[
                self.problem.ux_dofs_closed
            ]

    """
    def init_stations(self,points):
        #reads in recording stations and outputs points on each processor
        if len(points):
            points = np.array(points)
            # be robust to 2-d input
            if points.shape[1] < 3:
                old_points = points
                points = np.zeros((len(points), 3))
                points[:, :old_points.shape[1]] = old_points
        else:
            self.cells = []
            self.station_bathy = np.array([], dtype=float)
            return np.array([], dtype=float)
        
        domain = self.problem.mesh       
        bb_tree = geometry.BoundingBoxTree(domain, domain.topology.dim)
        cells = []
        points_on_proc = []
        # Find cells whose bounding-box collide with the the points
        cell_candidates = geometry.compute_collisions(bb_tree, points)
        # Choose one of the cells that contains the point
        colliding_cells = geometry.compute_colliding_cells(domain, cell_candidates, points)
        self.station_index = []
        for i, point in enumerate(points):
            if len(colliding_cells.links(i))>0:
                points_on_proc.append(point)
                cells.append(colliding_cells.links(i)[0])
                self.station_index.append(i)
        self.cells = cells
        bathy_func = fe.Function(self.V_scalar)
        bathy_func.interpolate(fe.Expression(self.problem.h_b, self.V_scalar.element.interpolation_points()))
        self.station_bathy = bathy_func.eval(points_on_proc, self.cells)
        #print("station bathy", self.station_bathy, points_on_proc)
        points_on_proc = np.array(points_on_proc, dtype=np.float64)
        return points_on_proc
    """

    def init_stations(self, points):
        domain = self.problem.mesh
        points = np.asarray(points, dtype=domain.geometry.x.dtype).reshape(-1, 3)
        # reads in recording stations and outputs points on each processor
        try:
            # 060 old version
            bb_tree = geometry.BoundingBoxTree(domain, domain.topology.dim)
        except:
            # 080 later versions
            bb_tree = geometry.bb_tree(domain, domain.topology.dim)
        cells = []
        points_on_proc = []
        # Find cells whose bounding-box collide with the the points
        try:
            # 060
            cell_candidates = geometry.compute_collisions(bb_tree, points)
        except:
            # 080
            cell_candidates = geometry.compute_collisions_points(
                bb_tree,
                points,
            )
        # Choose one of the cells that contains the point
        colliding_cells = geometry.compute_colliding_cells(
            domain, cell_candidates, points
        )
        self.station_index = []
        for i, point in enumerate(points):
            if len(colliding_cells.links(i)) > 0:
                points_on_proc.append(point)
                cells.append(colliding_cells.links(i)[0])
                self.station_index.append(i)
        self.cells = cells
        bathy_func = fe.Function(self.V_scalar)
        bathy_func.interpolate(
            fe.Expression(
                self.problem.h_b, self.V_scalar.element.interpolation_points()
            )
        )
        self.station_bathy = bathy_func.eval(points_on_proc, self.cells)
        # print("station bathy", self.station_bathy, points_on_proc)
        points_on_proc = np.array(points_on_proc, dtype=np.float64)
        return points_on_proc

    def record_stations(self, u_sol, points_on_proc):
        """saves time series at stations into a numpy array"""
        h_values = u_sol.sub(0).eval(points_on_proc, self.cells)
        if self.problem.solution_var in ["h", "flux"]:
            h_values -= self.station_bathy
        # correct for w/d for nicer plotting
        # h_values = np.maximum(h_values,-self.station_bathy)
        u_values = u_sol.sub(1).eval(points_on_proc, self.cells)
        u_values = np.hstack([h_values, u_values])
        return u_values

    def initialize_video(self, filename):
        # deprecated
        # self.xdmf = io.XDMFFile(self.problem.mesh.comm, filename+"/"+filename+".xdmf", "w")
        # self.xdmf.write_mesh(self.problem.mesh)
        self.eta_plot = fe.Function(self.V_scalar)
        self.eta_plot.name = "eta"
        self.h_plot = fe.Function(self.V_scalar)
        self.h_plot.name = "depth"
        self.vel_plot = fe.Function(self.V_vel)
        self.vel_plot.name = "depth averaged velocity"
        self.bathy_plot = fe.Function(self.V_scalar)
        self.bathy_plot.name = "bathymetry"

        results_folder = Path(filename)
        results_folder.mkdir(exist_ok=True, parents=True)
        self.wse_writer = io.VTXWriter(
            self.problem.mesh.comm,
            results_folder / "WSE.bp",
            self.eta_plot,
            engine="BP4",
        )
        self.h_writer = io.VTXWriter(
            self.problem.mesh.comm, results_folder / "h.bp", self.h_plot, engine="BP4"
        )
        self.vel_writer = io.VTXWriter(
            self.problem.mesh.comm,
            results_folder / "vel.bp",
            self.vel_plot,
            engine="BP4",
        )
        self.bathy_writer = io.VTXWriter(
            self.problem.mesh.comm,
            results_folder / "bathy.bp",
            self.bathy_plot,
            engine="BP4",
        )

    def finalize_video(self):
        # deprecated
        # self.xdmf.close()
        self.wse_writer.close()
        self.h_writer.close()
        self.vel_writer.close()
        self.bathy_writer.close()

    def plot_frame(self):
        """Plot a frame of the state"""
        # dimensional scales
        # takes a function and plots as
        # this will output a vector xyz, want to change
        # adjusts for plotting
        # self.eta_expr = fe.Expression( conditional(self.u.sub(0).collapse() - self.problem.h_b > -self.problem.h_b,  self.u.sub(0).collapse() - self.problem.h_b, -self.problem.h_b ), self.V_scalar.element.interpolation_points())
        # simple but goes below original bathymetry
        self.eta_expr = fe.Expression(
            self.u.sub(0).collapse() - self.problem.h_b,
            self.V_scalar.element.interpolation_points(),
        )
        self.eta_plot.interpolate(self.eta_expr)

        # rwerite for mixed elements
        self.v_expr = fe.Expression(
            self.u.sub(1).collapse(), self.V_vel.element.interpolation_points()
        )
        self.vel_plot.interpolate(self.v_expr)
        self.h_plot.interpolate(self.u.sub(0).collapse())

        # deprecated
        # self.xdmf.write_function(self.eta_plot,self.problem.t)
        # self.xdmf.write_function(self.vel_plot,self.problem.t)
        self.wse_writer.write(self.problem.t)
        self.h_writer.write(self.problem.t)
        self.vel_writer.write(self.problem.t)

        if not self.problem.t:
            # write bathymetry for first timestep only
            self.log("Interpolating bathymetry")
            self.bathy_plot.interpolate(
                fe.Expression(
                    self.problem.h_b, self.V_scalar.element.interpolation_points()
                )
            )
            self.log("Writing bathymetry")
            # self.xdmf.write_function(self.bathy_plot, self.problem.t)
            self.bathy_writer.write(self.problem.t)
            self.log("Wrote bathymetry")

    def plot_frame_2(self):
        # takes a function and plots as
        # deptecated
        # self.xdmf.write_function(self.u,0)
        self.wse_writer.write(0)
        self.h_writer.write(0)
        self.vel_writer.write(0)

    def gather_station(self, root, local_stats, local_vals):
        comm = self.problem.mesh.comm
        rank = comm.Get_rank()
        gathered_vals = comm.gather(local_vals, root=root)
        gathered_inds = comm.gather(np.array(self.station_index, dtype=int), root=root)
        vals = []
        inds = []
        if rank == root:
            vals = np.concatenate(gathered_vals, axis=1)
            inds = np.concatenate(gathered_inds)
        return inds, vals

    def time_loop(
        self,
        solver_parameters,
        stations=[],
        plot_every=999999,
        plot_name="debug_tide",
        u_0=None,
    ):
        self.log("calling time loop")
        self.points_on_proc = local_points = self.init_stations(stations)
        self.station_data = np.zeros((self.problem.nt + 1, local_points.shape[0], 3))

        # set initial guess for the first time step
        if u_0 == None:
            self.u.x.array[:] = self.u_n.x.array[:]
        else:
            self.u_n.x.array[:] = u_0.x.array[:]
            self.u.x.array[:] = self.u_n.x.array[:]

        self.solver = solver = self.solve_init(solver_parameters=solver_parameters)
        # plot the initial condition
        # Mark commented, this seems to be incorrect
        # self.update_solution()

        self.log("plot every", plot_every)
        self.log("nt", self.problem.nt)

        if plot_every <= self.problem.nt:
            self.log("creating video")
            self.initialize_video(plot_name)
            self.plot_frame()

        if len(stations):
            self.station_data[0, :, :] = self.record_stations(self.u, local_points)

        # take first 2 steps with implicit Euler since we dont have enough steps for higher order
        self.theta1.value = 0
        for a in range(min(2, self.problem.nt)):
            self.log("Time Step Number", a, "Out of", self.problem.nt)
            self.log(a / self.problem.nt * 100, "% Complete")
            self.update_solution()
            # working version here
            self.solve_timestep(solver)

            # add data to station variable
            if len(stations):
                self.station_data[a + 1, :, :] = self.record_stations(
                    self.u, local_points
                )

            if a % plot_every == 0 and plot_every <= self.problem.nt:
                self.plot_frame()

        # switch to high order time stepping
        self.theta1.value = self.theta
        for a in range(2, self.problem.nt):
            self.log("Time Step Number", a, "Out of", self.problem.nt)
            self.log(a / self.problem.nt * 100, "% Complete")
            self.update_solution()
            # working version
            self.solve_timestep(solver)

            if len(stations):
                self.station_data[a + 1, :, :] = self.record_stations(
                    self.u, local_points
                )
            if a % plot_every == 0:
                self.plot_frame()

        if plot_every <= self.problem.nt:
            self.finalize_video()

        if len(stations):
            inds, vals = self.gather_station(0, local_points, self.station_data)
        else:
            inds, vals = None, None

        self.vals = vals
        self.inds = inds

        # optionally evaluate and print L2 error
        if self.problem.check_solution_def is not None:
            print("Checking solution at ", self.problem.t)
            e0 = self.problem.check_solution(self.u, self.V, self.problem.t)
            print("L2 error at t=", str(self.problem.t), " is ", str(e0))

        return self.u, vals, self.eta_plot


class DGImplicit(CGImplicit):
    def init_fields(self):
        """Initialize the variables"""
        self.p_type = "DG"

        # We generalize the code by now including 2 elements
        # We generalize the code by now including mixed elements
        el_h = create_element(self.domain, self.p_type, self.p_degree[0])
        el_vel = create_element(self.domain, self.p_type, self.p_degree[1], shape=(2,))
        me = create_mixed_element([el_h, el_vel])
        self.V = functionspace(self.domain, me)

        # for plotting
        self.V_vel = self.V.sub(1).collapse()[0]
        self.V_scalar = self.V.sub(0).collapse()[0]

        # split these up

        self.u = fe.Function(self.V)
        self.hel, self.vel_sol = self.u.split()

        self.p1, self.p2 = TestFunctions(self.V)

        # try this to minimize rewrite but may want to change in future
        self.p = as_vector((self.p1, self.p2[0], self.p2[1]))
        self.u_n = fe.Function(self.V)
        self.u_n.name = "u_n"
        # for second order timestep need n-1
        self.u_n_old = fe.Function(self.V)
        self.u_n_old.name = "u_n_old"

    def init_weak_form(self):
        """Initialize the weak form"""
        super().init_weak_form()

        # add DG upwinding
        # Not sure if this is correct or stable yet
        # simplest Lax-Friedrichs flux on F operator
        # see https://fenicsproject.discourse.group/t/lax-friedrichs-flux-for-advection-equation/4647

        eps = 1e-16
        n = FacetNormal(self.domain)
        # Option 1: use u as the penalizing term, empirically this seems to work best
        if self.problem.solution_var == "h" or self.problem.solution_var == "eta":
            # maybe?
            # C = conditional(sqrt(dot(avg(self.u),avg(self.u))) > eps,sqrt(dot(avg(self.u),avg(self.u))),eps)

            # or this?
            # vel = as_vector((self.problem.S*self.u[1],self.problem.S*self.u[2]))
            # C = conditional(sqrt(dot(avg(vel),avg(vel))) > eps,sqrt(dot(avg(vel),avg(vel))),eps)
            # C = C+sqrt(g*avg(self.problem.S*self.u[0]))

            # attempt at full expression from https://docu.ngsolve.org/v6.2.1810/i-tutorials/unit-3.4-simplehyp/shallow2D.html
            # still doesnt work
            h, ux, uy = self.problem._get_standard_vars(self.u, "h")
            vela = as_vector((ux("+"), uy("+")))
            velb = as_vector((ux("-"), uy("-")))

            # Mark looking at treatment conditionals
            # vnorma = conditional(dot(vela,vela) > eps,sqrt(dot(vela,vela)),np.sqrt(eps))
            # vnormb = conditional(dot(velb,velb) > eps,sqrt(dot(velb,velb)),np.sqrt(eps))

            vnorma = conditional(dot(vela, vela) > eps, sqrt(dot(vela, vela)), 0.0)
            vnormb = conditional(dot(velb, velb) > eps, sqrt(dot(velb, velb)), 0.0)

            # TODO replace conditionals with smoother transition
            if self.swe_type == "full":
                C = conditional(
                    (vnorma + sqrt(g * h("+"))) > (vnormb + sqrt(g * h("-"))),
                    (vnorma + sqrt(g * h("+"))),
                    (vnormb + sqrt(g * h("-"))),
                )
            elif self.swe_type == "linear":
                h_b = self.problem.get_h_b(self.u)
<<<<<<< HEAD
                C = conditional(
                    (vnorma + sqrt(g * h_b("+"))) > (vnormb + sqrt(g * h_b("-"))),
                    (vnorma + sqrt(g * h_b("+"))),
                    (vnormb + sqrt(g * h_b("-"))),
                )

=======
                #C = conditional( (vnorma + sqrt(g*h_b('+')) ) > (vnormb + sqrt(g*h_b('-')) ), (vnorma + sqrt(g*h_b('+'))) ,  (vnormb + sqrt(g*h_b('-'))) )
                C = conditional( (sqrt(g*h_b('+'))) > (sqrt(g*h_b('-'))), (sqrt(g*h_b('+'))) ,  (sqrt(g*h_b('-'))) )  
            
>>>>>>> 4d57d33e
            if self.problem.spherical:
                if self.problem.projected:
                    # qustion, even if we are discretizing by primitives should jump be based on flux variable or primitive?
                    # appears both work, using Q now
                    self.log("spherical projected DG!!")
                    flux = dot(avg(self.Fu), n("+")) + 0.5 * C * jump(self.Q)
                else:
                    flux = dot(avg(self.Fu), n("+")) + 0.5 * C * avg(
                        self.problem.S**2 / R
                    ) * jump(self.Q)
            else:
                flux = dot(avg(self.Fu), n("+")) + 0.5 * C * jump(self.Q)

        # Option 2

        if self.problem.solution_var == "flux":
            prop_vel = as_vector((self.u[1] / self.u[0], self.u[2] / self.u[0]))

            C = conditional(
                sqrt(dot(avg(prop_vel), avg(prop_vel))) > eps,
                sqrt(dot(avg(prop_vel), avg(prop_vel))),
                eps,
            )

            # trying from https://docu.ngsolve.org/v6.2.1810/i-tutorials/unit-3.4-simplehyp/shallow2D.html
            C = C + sqrt(g * avg(self.u[0]))

            n = FacetNormal(self.domain)

            flux = dot(avg(self.Fu), n("+")) + 0.5 * C * jump(self.u)

        self.F += inner(flux, jump(self.p)) * dS


class SUPGImplicit(CGImplicit):
    # try to cell avg
    def project_L2(self, f, V):
        # takes in f and projects to functionspace V
        # V = f._V
        u = TrialFunction(V)
        v = TestFunction(V)
        a = inner(u, v) * dx
        L = inner(f, v) * dx
        problem = fe.petsc.LinearProblem(a, L, petsc_options={"ksp_type": "cg"})
        ux = problem.solve()
        ux.vector.ghostUpdate()
        return ux

    def init_weak_form(self):
        super().init_weak_form()
        n = FacetNormal(self.domain)
        eps = 1e-8
        # time step parameter, 0.5 for crank-nicolson, 0 for implicit euler, 1 for explicit euler
        theta = self.theta
        # temporal term from residual
        dQdt = self.dQdt
        # non-conservative dQdT
        dQ_ncdt = self.dQ_ncdt

        # get element height as elementwise constant function
        tdim = self.domain.topology.dim

        self.domain.topology.create_connectivity(tdim, tdim)
        num_cells1 = self.domain.topology.index_map(tdim).size_local
        cells = np.arange(num_cells1, dtype=np.int32)
        # h = _cpp.mesh.h(mesh._cpp_object, tdim, cells)

        try:
            h = cpp.mesh.h(self.domain, tdim, range(num_cells1))
        except TypeError:
            h = cpp.mesh.h(self.domain._cpp_object, tdim, cells)

        # save as a DG function
        self.cellwise = functionspace(self.domain, ("DG", 0))
        # V1 = functionspace(domain1,("CG",1))
        height1 = fe.Function(self.cellwise)
        height1.x.array[:num_cells1] = h
        # deprecated
        # 080
        # height1.vector.ghostUpdate()
        # 090
        height1.x.petsc_vec.ghostUpdate()

        # tau from AdH
        alpha = 0.25
        spherical = self.problem.spherical
        # set the upwid tensor
        if self.problem.solution_var == "eta":
            # WARNING Deprecated!!!!

            # tau from AdH
            # using previous time step
            if spherical:
                factor = sqrt(
                    self.problem.S
                    * self.problem.S
                    * (self.u_n[1] * self.u_n[1] + self.u_n[2] * self.u_n[2])
                    + g * (self.u_n[0] + self.problem.h_b)
                )
            else:
                factor = sqrt(
                    self.u_n[1] * self.u_n[1]
                    + self.u_n[2] * self.u_n[2]
                    + g * (self.u_n[0] + self.problem.h_b)
                )

            # upwinding from non-conservative SWE seems to work best when using primitives
            T1 = as_matrix(
                (
                    (self.u[1], (self.u[0] + self.problem.h_b), 0),
                    (g, self.u[1], 0),
                    (0, 0, self.u[1]),
                )
            )
            T2 = as_matrix(
                (
                    (self.u[2], 0, (self.u[0] + self.problem.h_b)),
                    (0, self.u[2], 0),
                    (g, 0, self.u[2]),
                )
            )
            if spherical:
                if self.problem.projected:
                    T1 = T1 * self.problem.S
                else:
                    T1 = T1 * self.problem.S / R
                    T2 = T2 / R

            # need a special source for SUPG term compatible with non-conservative SWE
            S_temp = self.problem.make_Source(self.u, form="canonical")
            S_nc = as_vector(
                (
                    S_temp[0],
                    S_temp[1] / (self.u[0] + self.problem.h_b),
                    S_temp[2] / (self.u[0] + self.problem.h_b),
                )
            )

        elif self.problem.solution_var == "h":
            h, ux, uy = self.problem._get_standard_vars(self.u, "h")
            h_n, ux_n, uy_n = self.problem._get_standard_vars(self.u_n, "h")
            # factor from adH
            # previous time step linearizes but seems to be worse at larger time steps

            # cell_avg not implemented :((((
            # nonlinear but seems to help convergence
            # factor = sqrt(self.u[1]*self.u[1] + self.u[2]*self.u[2] + g*(self.u[0]))
            # eps=1e-4
            # factor = conditional(factor>eps, factor, eps)

            if self.swe_type == "full":
                factor = sqrt(ux_n * ux_n + uy_n * uy_n + g * (h_n))
                T1 = as_matrix(((ux, h, 0), (g, ux, 0), (0, 0, ux)))
                T2 = as_matrix(((uy, 0, h), (0, uy, 0), (g, 0, uy)))

                # need a special source for SUPG term compatible with non-conservative SWE

                if self.wd:
                    # need custom vector for nc
                    S_nc = self.problem.make_Source(self.u, form="canonical")
                else:
                    S_temp = self.problem.make_Source(self.u, form="canonical")
                    S_nc = as_vector((S_temp[0], S_temp[1] / h, S_temp[2] / h))

            elif self.swe_type == "linear":
                alpha = 0.1  # 0.5/(2**self.p_degree[0])
                h_b = self.problem.get_h_b(self.u)
                factor = sqrt(ux_n * ux_n + uy_n * uy_n + g * (h_b))
                T1 = as_matrix(((0, h_b, 0), (g, 0, 0), (0, 0, 0)))
                T2 = as_matrix(((0, 0, h_b), (0, 0, 0), (g, 0, 0)))
                # need a special source for SUPG term compatible with non-conservative SWE
                S_temp = self.problem.make_Source_linearized(self.u, form="canonical")
                S_nc = as_vector((S_temp[0], S_temp[1], S_temp[2]))
            else:
                raise Exception(
                    "Sorry, swe_type must either be linear or full, not %s"
                    % self.swe_type
                )

            if spherical:
                # factor = sqrt(
                #    self.problem.S * self.problem.S * (self.u[1]*self.u[1] + self.u[2]*self.u[2])
                #    + g*(self.u[0]))
                if self.problem.projected:
                    # S_nc = as_vector((S_temp[0]/self.u[0],S_temp[1]/self.u[0], S_temp[2]/self.u[0]))
                    # factor = sqrt(self.problem.S**2*(self.u[1]*self.u[1] + self.u[2]*self.u[2]) + g*(self.u[0]))

                    factor = sqrt(
                        self.problem.S**2
                        * (self.u_n[1] * self.u_n[1] + self.u_n[2] * self.u_n[2])
                        + g * (self.u_n[0])
                    )
                    T1 = T1 * self.problem.S
                else:
                    T1 = T1 * self.problem.S / R
                    T2 = T2 / R

            # Experimental shock capturing term
            # not used currently

            tau_shock = alpha * height1 / factor
            dQdxdPdx = elem_mult(self.Q.dx(0), self.p.dx(0))
            dQdydPdy = elem_mult(self.Q.dx(1), self.p.dx(1))
            # alternative shock capturing
            dUdxdPdx = elem_mult(self.u.dx(0), self.p.dx(0))
            dUdydPdy = elem_mult(self.u.dx(1), self.p.dx(1))
            # option 1
            # self.F += tau_shock*inner(dQ_ncdt +T1*self.u.dx(0) + T2*self.u.dx(1) + S_nc, dQdxdPdx +dQdydPdy)*dx
            # option 2
            # UNCOMMENT THIS
            # self.F += tau_shock*inner(dQ_ncdt +T1*self.problem.S*self.u.dx(0) + T2*self.u.dx(1) + S_nc, dUdxdPdx +dUdydPdy)*dx

            ############################################################################
        elif self.problem.solution_var == "flux":
            # WARNING: not used
            # factor from adH
            factor = sqrt(
                self.u_n[1] * self.u_n[1]
                + self.u_n[2] * self.u_n[2]
                + g * (self.u_n[0])
            )

            # try upwinding tensor by differentiating using conserved variables instead of solution vars, doesnt seem to be as stable
            T1 = as_matrix(
                (
                    (0, 1, 0),
                    (
                        self.u[0] * g - self.u[1] * self.u[1] / (self.u[0] * self.u[0]),
                        2 * self.u[1] / self.u[0],
                        0,
                    ),
                    (
                        -self.u[1] * self.u[2] / (self.u[0] * self.u[0]),
                        self.u[2] / self.u[0],
                        self.u[1] / self.u[0],
                    ),
                )
            )
            T2 = as_matrix(
                (
                    (0, 0, 1),
                    (
                        -self.u[2] * self.u[1] / (self.u[0] * self.u[0]),
                        self.u[2] / self.u[0],
                        self.u[1] / self.u[0],
                    ),
                    (
                        self.u[0] * g - self.u[2] * self.u[2] / (self.u[0] * self.u[0]),
                        0,
                        2 * self.u[2] / self.u[0],
                    ),
                )
            )

        # adH Tau
        if self.problem.solution_var == "eta" or self.problem.solution_var == "h":
            tau_SUPG = as_vector(
                (
                    alpha * height1 / factor,
                    alpha * height1 / factor,
                    alpha * height1 / factor,
                )
            )

        elif self.problem.solution_var == "flux":
            # try tau from Chen
            mag_vel = sqrt(
                self.u_n[1] * self.u_n[1] / (self.u_n[0] * self.u_n[0])
                + self.u_n[2] * self.u_n[2] / (self.u_n[0] * self.u_n[0])
            )
            tau_SUPG = as_vector(
                (
                    pow(2 / self.dt + 2 * mag_vel / height1, -1),
                    pow(2 / self.dt + 2 * mag_vel / height1, -1),
                    pow(2 / self.dt + 2 * mag_vel / height1, -1),
                )
            )

        # petrov terms for SUPG
        temp_x = as_vector(
            (
                tau_SUPG[0] * self.p[0].dx(0),
                tau_SUPG[1] * self.p[1].dx(0),
                tau_SUPG[2] * self.p[2].dx(0),
            )
        )
        temp_y = as_vector(
            (
                tau_SUPG[0] * self.p[0].dx(1),
                tau_SUPG[1] * self.p[1].dx(1),
                tau_SUPG[2] * self.p[2].dx(1),
            )
        )

        # Conservative residual with SUPG (doesnt seem to work as well when primitives are unkown)
        #########################################################################################
        if self.problem.solution_var == "flux":
            # Warning: not used
            self.F += (
                inner(dQdt + div(self.Fu) + self.S, (T1 * temp_x + T2 * temp_y)) * dx
            )
            # attempt adding interior penalty
            # still may need work, but appears to help stability in channel case
            #####################################################################
            omega_cip = avg(1 / self.u[0])
            vel = as_vector((self.u[1], self.u[2]))
            # self.F += omega_cip*avg(height1**2)*avg(dot(vel,n))*inner(jump(dot(grad(self.u),n)),jump(dot(grad(self.p),n)))*dS
            ####################################################################
        ##################################################################################

        # for primitives use non-conservative SWE as the residual
        # seems to work best
        ########################################################################
        if self.problem.solution_var == "eta" or self.problem.solution_var == "h":
            if spherical:
                self.F += (
                    inner(
                        dQ_ncdt + T1 * self.u.dx(0) + T2 * self.u.dx(1) + S_nc,
                        T1 * temp_x + T2 * temp_y,
                    )
                    * dx
                )
            else:
                self.F += (
                    inner(
                        dQ_ncdt + T1 * self.u.dx(0) + T2 * self.u.dx(1) + S_nc,
                        (T1 * temp_x + T2 * temp_y),
                    )
                    * dx
                )

            ######################################################################
            # attempt adding interior penalty
            # still may need work, but appears to help stability in channel case
            #####################################################################
            omega_cip = 1.0
            vel = as_vector((self.u[1], self.u[2]))
            # self.F += omega_cip*avg(height1**2)*avg(dot(vel,n))*inner(jump(dot(grad(self.u),n)),jump(dot(grad(self.p),n)))*dS
            ###################################################################


class DGCGImplicit(DGImplicit):
    # DG continuity and CG momentum with SUPG
    def init_fields(self):
        """Initialize the variables"""
        self.p_type = "CG"

        # We generalize the code by now including 2 elements
        # We generalize the code by now including mixed elements
        el_h = create_element(self.domain, self.p_type, self.p_degree[0])
        el_vel = create_element(self.domain, self.p_type, self.p_degree[1], shape=(2,))
        me = create_mixed_element([el_h, el_vel])
        self.V = functionspace(self.domain, me)

        # for plotting
        self.V_vel = self.V.sub(1).collapse()[0]
        self.V_scalar = self.V.sub(0).collapse()[0]
        self.log("V scalar", self.V_scalar)

        # split these up

        self.u = fe.Function(self.V)
        self.hel, self.vel_sol = self.u.split()

        self.p1, self.p2 = TestFunctions(self.V)

        # try this to minimize rewrite but may want to change in future
        self.p = as_vector((self.p1, self.p2[0], self.p2[1]))
        self.u_n = fe.Function(self.V)
        self.u_n.name = "u_n"
        # for second order timestep need n-1
        self.u_n_old = fe.Function(self.V)
        self.u_n_old.name = "u_n_old"

    def init_weak_form(self):
        # add entire SUPG weak form
        super().init_weak_form()


_get_solver = {
    "CG": CGImplicit,
    "SUPG": SUPGImplicit,
    "DGCG": DGCGImplicit,
    "DG": DGImplicit,
}


def get_solver(solver_type: str) -> BaseSolver:
    try:
        return _get_solver[solver_type.upper()]
    except KeyError:
        raise ValueError(
            f"Unknown solver type {solver_type}, options available are: {_get_solver.keys()}"
        )<|MERGE_RESOLUTION|>--- conflicted
+++ resolved
@@ -380,36 +380,7 @@
                 # need to add jump terms for DG stability
                 boundary_conditions = self.problem.boundary_conditions
                 ds_exterior = self.problem.ds
-<<<<<<< HEAD
-                # needed for velocity computations
-                vel = as_vector((ux, uy))
-                un = dot(vel, n)
-                eps = 1e-16
-                # vnorm = conditional(dot(vel,vel) > eps,sqrt(dot(vel,vel)),np.sqrt(eps))
-                vnorm = conditional(dot(vel, vel) > eps, sqrt(dot(vel, vel)), 0.0)
-                # needed for jump calculation on wall
-                jump_Q_wall = as_vector((0, 2 * un * n[0], 2 * un * n[1]))
-                C_wall = vnorm + sqrt(g * h_b)
-                # velocity has flipped sign in normal direction
-                u_wall = as_vector(
-                    (
-                        self.u[0],
-                        self.u[1] * n[1] * n[1]
-                        - self.u[1] * n[0] * n[0]
-                        - 2 * self.u[2] * n[0] * n[1],
-                        self.u[2] * n[0] * n[0]
-                        - self.u[2] * n[1] * n[1]
-                        - 2 * self.u[1] * n[0] * n[1],
-                    )
-                )
-                Fu_wall_ext = self.problem.make_Fu_linearized(u_wall)
-                # needed for jump calculation on open
-                jump_Q_open = as_vector((h - h_ex, 0, 0))
-                C_open = vnorm + sqrt(g * h_b)
-                # h_ex_plus = conditional(h_ex > eps/2 , h_ex, eps)
-                # C_open = conditional( (vnorm + sqrt(g*h) ) > (vnorm + sqrt(g*h_ex_plus) ), (vnorm + sqrt(g*h)) ,  (vnorm+ sqrt(g*h_ex_plus)) )
-                # loop throught boundary conditions to see if there is any wall conditions
-=======
+
                 #needed for velocity computations
                 vel = as_vector((ux,uy))
                 un = dot(vel,n)
@@ -428,7 +399,6 @@
                 #h_ex_plus = conditional(h_ex > eps/2 , h_ex, eps)
                 #C_open = conditional( (vnorm + sqrt(g*h) ) > (vnorm + sqrt(g*h_ex_plus) ), (vnorm + sqrt(g*h)) ,  (vnorm+ sqrt(g*h_ex_plus)) ) 
                 #loop throught boundary conditions to see if there is any wall conditions
->>>>>>> 4d57d33e
                 for condition in boundary_conditions:
                     if condition.type == "Open":
                         self.F += dot(
@@ -1006,18 +976,9 @@
                 )
             elif self.swe_type == "linear":
                 h_b = self.problem.get_h_b(self.u)
-<<<<<<< HEAD
-                C = conditional(
-                    (vnorma + sqrt(g * h_b("+"))) > (vnormb + sqrt(g * h_b("-"))),
-                    (vnorma + sqrt(g * h_b("+"))),
-                    (vnormb + sqrt(g * h_b("-"))),
-                )
-
-=======
                 #C = conditional( (vnorma + sqrt(g*h_b('+')) ) > (vnormb + sqrt(g*h_b('-')) ), (vnorma + sqrt(g*h_b('+'))) ,  (vnormb + sqrt(g*h_b('-'))) )
                 C = conditional( (sqrt(g*h_b('+'))) > (sqrt(g*h_b('-'))), (sqrt(g*h_b('+'))) ,  (sqrt(g*h_b('-'))) )  
             
->>>>>>> 4d57d33e
             if self.problem.spherical:
                 if self.problem.projected:
                     # qustion, even if we are discretizing by primitives should jump be based on flux variable or primitive?
